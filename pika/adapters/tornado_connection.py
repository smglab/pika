"""Run pika on the Tornado IOLoop"""
from tornado import ioloop
import time

from pika.adapters import base_connection


<<<<<<< HEAD

class TornadoConnection(BaseConnection):
=======
class TornadoConnection(base_connection.BaseConnection):
    """The TornadoConnection runs on the Tornado IOLoop. If you're running the
    connection in a web app, make sure you set stop_ioloop_on_close to False,
    which is the default behavior for this adapter, otherwise the web app
    will stop taking requests.
>>>>>>> bb2236b4

    """
    def __init__(self, parameters=None,
                 on_open_callback=None,
                 stop_ioloop_on_close=False,
                 custom_ioloop=None):
        self._ioloop = custom_ioloop or ioloop.IOLoop.instance()
        super(TornadoConnection, self).__init__(parameters, on_open_callback,
                                                stop_ioloop_on_close)

    def _adapter_connect(self):
<<<<<<< HEAD
        """
        Connect to the given host and port
        """
        # Setup our ioloop
        if self.ioloop is None:
            self.ioloop = self._default_ioloop

        # Setup a periodic callbacks
        if self._pc is None:
            self._pc = ioloop.PeriodicCallback(self._manage_event_state,
                                               self.callback_interval,
                                               self.ioloop)

        try:
            # Connect to RabbitMQ and start polling
            BaseConnection._adapter_connect(self)
            self.start_poller()

            # Let everyone know we're connected
            self._on_connected()
        except AMQPConnectionError, e:
            # If we don't have RS just raise the exception
            if isinstance(self.reconnection, NullReconnectionStrategy):
                raise e
            # Trying to reconnect
            self.reconnection.on_connection_closed(self)

    def _handle_disconnect(self):
        """
        Called internally when we know our socket is disconnected already
        """
        self.stop_poller()

        BaseConnection._handle_disconnect(self, ioloop_stop=False)
=======
        """Connect to the RabbitMQ broker"""
        super(TornadoConnection, self)._adapter_connect()
        self.ioloop = self._ioloop
        self.ioloop.add_handler(self.socket.fileno(),
                                self._handle_events,
                                self.event_state)
        self._on_connected()
>>>>>>> bb2236b4

    def _adapter_disconnect(self):
        """Disconnect from the RabbitMQ broker"""
        super(TornadoConnection, self)._adapter_disconnect()
        self.ioloop.remove_handler(self.socket.fileno())

<<<<<<< HEAD
        BaseConnection._adapter_disconnect(self, ioloop_stop=False)
=======
    def add_timeout(self, deadline, callback_method):
        """Add the callback_method to the IOLoop timer to fire after deadline
        seconds. Returns a handle to the timeout. Do not confuse with
        Tornado's timeout where you pass in the time you want to have your
        callback called. Only pass in the seconds until it's to be called.
>>>>>>> bb2236b4

        :param int deadline: The number of seconds to wait to call callback
        :param method callback_method: The callback method
        :rtype: str

        """
        return self.ioloop.add_timeout(time.time() + deadline, callback_method)

    def remove_timeout(self, timeout_id):
        """Remove the timeout from the IOLoop by the ID returned from
        add_timeout.

        :rtype: str

        """
        return self.ioloop.remove_timeout(timeout_id)<|MERGE_RESOLUTION|>--- conflicted
+++ resolved
@@ -5,16 +5,11 @@
 from pika.adapters import base_connection
 
 
-<<<<<<< HEAD
-
-class TornadoConnection(BaseConnection):
-=======
 class TornadoConnection(base_connection.BaseConnection):
     """The TornadoConnection runs on the Tornado IOLoop. If you're running the
     connection in a web app, make sure you set stop_ioloop_on_close to False,
     which is the default behavior for this adapter, otherwise the web app
     will stop taking requests.
->>>>>>> bb2236b4
 
     """
     def __init__(self, parameters=None,
@@ -26,42 +21,6 @@
                                                 stop_ioloop_on_close)
 
     def _adapter_connect(self):
-<<<<<<< HEAD
-        """
-        Connect to the given host and port
-        """
-        # Setup our ioloop
-        if self.ioloop is None:
-            self.ioloop = self._default_ioloop
-
-        # Setup a periodic callbacks
-        if self._pc is None:
-            self._pc = ioloop.PeriodicCallback(self._manage_event_state,
-                                               self.callback_interval,
-                                               self.ioloop)
-
-        try:
-            # Connect to RabbitMQ and start polling
-            BaseConnection._adapter_connect(self)
-            self.start_poller()
-
-            # Let everyone know we're connected
-            self._on_connected()
-        except AMQPConnectionError, e:
-            # If we don't have RS just raise the exception
-            if isinstance(self.reconnection, NullReconnectionStrategy):
-                raise e
-            # Trying to reconnect
-            self.reconnection.on_connection_closed(self)
-
-    def _handle_disconnect(self):
-        """
-        Called internally when we know our socket is disconnected already
-        """
-        self.stop_poller()
-
-        BaseConnection._handle_disconnect(self, ioloop_stop=False)
-=======
         """Connect to the RabbitMQ broker"""
         super(TornadoConnection, self)._adapter_connect()
         self.ioloop = self._ioloop
@@ -69,22 +28,17 @@
                                 self._handle_events,
                                 self.event_state)
         self._on_connected()
->>>>>>> bb2236b4
 
     def _adapter_disconnect(self):
         """Disconnect from the RabbitMQ broker"""
         super(TornadoConnection, self)._adapter_disconnect()
         self.ioloop.remove_handler(self.socket.fileno())
 
-<<<<<<< HEAD
-        BaseConnection._adapter_disconnect(self, ioloop_stop=False)
-=======
     def add_timeout(self, deadline, callback_method):
         """Add the callback_method to the IOLoop timer to fire after deadline
         seconds. Returns a handle to the timeout. Do not confuse with
         Tornado's timeout where you pass in the time you want to have your
         callback called. Only pass in the seconds until it's to be called.
->>>>>>> bb2236b4
 
         :param int deadline: The number of seconds to wait to call callback
         :param method callback_method: The callback method
