"""Base class extended by connection adapters. This extends the
connection.Connection class to encapsulate connection behavior but still
isolate socket and low level communication.

"""
import errno
import logging
import socket
import time

# Workaround for 2.5 support
try:
    socket.SOL_TCP
except AttributeError:
    socket.SOL_TCP = socket.IPPROTO_TCP
try:
    import ssl
except ImportError:
    ssl = None

from pika import connection
from pika import exceptions

LOGGER = logging.getLogger(__name__)


class BaseConnection(connection.Connection):
    """BaseConnection class that should be extended by connection adapters"""

    # Use epoll's constants to keep life easy
    READ = 0x0001
    WRITE = 0x0004
    ERROR = 0x0008

    ERRORS_TO_IGNORE = [errno.EWOULDBLOCK, errno.EAGAIN, errno.EINTR]
    DO_HANDSHAKE = True

    def __init__(self, parameters=None,
                       on_open_callback=None,
                       stop_ioloop_on_close=True):
        """Create a new instance of the Connection object.

        :param parameters: Connection parameters
        :type parameters: pika.connection.ConnectionParameters
        :param on_open_callback: The method to call when the connection is open
        :type on_open_callback: method
        :param bool stop_ioloop_on_close: Will stop the ioloop when the
                connection is fully closed.
        :raises: RuntimeError

        """
        # Let the developer know we could not import SSL
        if parameters and parameters.ssl and not ssl:
            raise RuntimeError("SSL specified but it is not available")
        self.fd = None
        self.ioloop = None
        self.stop_ioloop_on_close = stop_ioloop_on_close
        self.base_events = self.READ | self.ERROR
        self.event_state = self.base_events
        self.socket = None
        self.write_buffer = None
        super(BaseConnection, self).__init__(parameters, on_open_callback)

    def add_timeout(self, deadline, callback_method):
        """Add the callback_method to the IOLoop timer to fire after deadline
        seconds. Returns a handle to the timeout

        :param int deadline: The number of seconds to wait to call callback
        :param method callback_method: The callback method
        :rtype: str

        """
        return self.ioloop.add_timeout(deadline, callback_method)

    def close(self, reply_code=200, reply_text='Normal shutdown'):
        """Disconnect from RabbitMQ. If there are any open channels, it will
        attempt to close them prior to fully disconnecting. Channels which
        have active consumers will attempt to send a Basic.Cancel to RabbitMQ
        to cleanly stop the delivery of messages prior to closing the channel.

        :param int reply_code: The code number for the close
        :param str reply_text: The text reason for the close

        """
        super(BaseConnection, self).close(reply_code, reply_text)
        self._handle_ioloop_stop()

    def remove_timeout(self, timeout_id):
        """Remove the timeout from the IOLoop by the ID returned from
        add_timeout.

        :rtype: str

        """
        self.ioloop.remove_timeout(timeout_id)

    def _adapter_connect(self):
        """Connect to the RabbitMQ broker"""
        LOGGER.debug('Connecting the adapter to the remote host')
        reason = 'Unknown'
        remaining_attempts = self.params.connection_attempts
        while remaining_attempts:
            remaining_attempts -= 1
            try:
                self._create_and_connect_to_socket()
                return
            except socket.timeout:
                reason = 'timeout'
            except socket.error, err:
                LOGGER.error('socket error: %s', err[-1])
                reason = err[-1]
                self.socket.close()

            LOGGER.warning('Could not connect due to "%s," retrying in %i sec',
                           reason, self.params.retry_delay)
            time.sleep(self.params.retry_delay)

        LOGGER.error('Could not connect: %s', reason)
        raise exceptions.AMQPConnectionError(self.params.connection_attempts *
                                             self.params.retry_delay)

<<<<<<< HEAD
    def _adapter_disconnect(self, ioloop_stop=True):
        """
        Called if we are forced to disconnect for some reason from Connection.
        """
        # Remove from the IOLoop
        if ioloop_stop:
            self.ioloop.stop()

        # Close our socket
=======
    def _adapter_disconnect(self):
        """Invoked if the connection is being told to disconnect"""
>>>>>>> bb2236b4
        self.socket.shutdown(socket.SHUT_RDWR)
        self._check_state_on_disconnect()
        self._handle_ioloop_stop()

    def _check_state_on_disconnect(self):
        """
        Checks to see if we were in opening a connection with RabbitMQ when
        we were disconnected and raises exceptions for the anticipated
        exception types.
        """
        if self.connection_state == self.CONNECTION_PROTOCOL:
            LOGGER.error('Incompatible Protocol Versions')
            raise exceptions.IncompatibleProtocolError
        elif self.connection_state == self.CONNECTION_START:
            LOGGER.error("Socket closed while authenticating indicating a "
                         "probable authentication error")
            raise exceptions.ProbableAuthenticationError
        elif self.connection_state == self.CONNECTION_TUNE:
            LOGGER.error("Socket closed while tuning the connection indicating "
                         "a probable permission error when accessing a virtual "
                         "host")
            raise exceptions.ProbableAccessDeniedError

    def _create_and_connect_to_socket(self):
        """Create socket and connect to it, using SSL if enabled."""
        LOGGER.debug('Creating the socket')
        self.socket = socket.socket(socket.AF_INET, socket.SOCK_STREAM, 0)
        #self.socket.setsockopt(socket.SOL_TCP, socket.TCP_NODELAY, 1)
        if self.params.ssl:
            self.socket = self._wrap_socket(self.socket)
            ssl_text = " with SSL"
        else:
            ssl_text = ""
        LOGGER.info("Connecting fd %d to %s:%i%s",
                    self.socket.fileno(), self.params.host,
                    self.params.port, ssl_text)
        self.socket.settimeout(self.params.socket_timeout)
        self.socket.connect((self.params.host, self.params.port))
        if self.params.ssl and self.DO_HANDSHAKE:
            self._do_ssl_handshake()

    def _do_ssl_handshake(self):
        """Perform SSL handshaking, copied from python stdlib test_ssl.py.

<<<<<<< HEAD
    def _handle_disconnect(self, ioloop_stop=True):
=======
>>>>>>> bb2236b4
        """
        if not self.DO_HANDSHAKE:
            return
        LOGGER.debug('_do_ssl_handshake')
        while True:
            try:
                self.socket.do_handshake()
                break
            except ssl.SSLError, err:
                if err.args[0] == ssl.SSL_ERROR_WANT_READ:
                    self.event_state = self.READ
                elif err.args[0] == ssl.SSL_ERROR_WANT_WRITE:
                    self.event_state = self.WRITE
                else:
                    LOGGER.error('SSL handshaking error: %s', err)
                    raise
                self._manage_event_state()

    def _get_error_code(self, error_value):
        """Get the error code from the error_value accounting for Python
        version differences.

        :rtype: int

        """
<<<<<<< HEAD
        # Remove from the IOLoop
        if ioloop_stop:
            self.ioloop.stop()
=======
        if not error_value:
            return None
        if hasattr(error_value, 'errno'):  # Python >= 2.6
            return error_value.errno
        elif error_value is not None:
            return error_value[0]  # Python <= 2.5
        return None
>>>>>>> bb2236b4

    def _flush_outbound(self):
        """Call the state manager who will figure out that we need to write."""
        self._manage_event_state()

    def _handle_disconnect(self):
        """Called internally when the socket is disconnected already
        """
        self._on_connection_closed(None, True)
        self._handle_ioloop_stop()

    def _handle_ioloop_stop(self):
        """Invoked when the connection is closed to determine if the IOLoop
        should be stopped or not.

        """
<<<<<<< HEAD

        error_code = None

        # Handle version differences in Python
        if hasattr(error, 'errno'):  # Python >= 2.6
            error_code = error.errno
        elif error is not None:
            error_code = error[0]  # Python <= 2.5
=======
        if self.stop_ioloop_on_close and self.ioloop:
            self.ioloop.stop()
>>>>>>> bb2236b4
        else:
            LOGGER.warning('Connection is closed but not stopping IOLoop')

    def _handle_error(self, error_value):
        """Internal error handling method. Here we expect a socket.error
        coming in and will handle different socket errors differently.

        :param int|object error_value: The inbound error

        """
        if 'timed out' in str(error_value):
            raise socket.timeout
        error_code = self._get_error_code(error_value)
        if not error_code:
            LOGGER.critical("Tried to handle an error where no error existed")
            return

        # Ok errors, just continue what we were doing before
        if error_code in self.ERRORS_TO_IGNORE:
            LOGGER.debug("Ignoring %s", error_code)
            return

        # Socket is closed, so lets just go to our handle_close method
        elif error_code in (errno.EBADF, errno.ECONNABORTED):
<<<<<<< HEAD
            log.error("%s: Socket is closed",
                    self.__class__.__name__)
            return

        elif self.parameters.ssl and isinstance(error, ssl.SSLError):
            # SSL socket operation needs to be retried
            if error_code in (ssl.SSL_ERROR_WANT_READ,
                               ssl.SSL_ERROR_WANT_WRITE):
                return None
=======
            LOGGER.error("Socket is closed")

        elif self.params.ssl and isinstance(error_value, ssl.SSLError):

            if error_value.args[0] == ssl.SSL_ERROR_WANT_READ:
                self.event_state = self.READ
            elif error_value.args[0] == ssl.SSL_ERROR_WANT_WRITE:
                self.event_state = self.WRITE
>>>>>>> bb2236b4
            else:
                LOGGER.error("SSL Socket error on fd %d: %r",
                             self.socket.fileno(), error_value)
        else:
            # Haven't run into this one yet, log it.
            LOGGER.error("Socket Error on fd %d: %s",
                         self.socket.fileno(), error_code)

        # Disconnect from our IOLoop and let Connection know what's up
        self._handle_disconnect()

    def _handle_events(self, fd, events, error=None, write_only=False):
        """Handle IO/Event loop events, processing them.

        :param int fd: The file descriptor for the events
        :param int events: Events from the IO/Event loop
        :param int error: Was an error specified
        :param bool write_only: Only handle write events

        """
        if not fd:
            LOGGER.error('Received events on closed socket: %d', fd)
            return

        if not write_only and (events & self.READ):
            self._handle_read()

        if events & self.ERROR:
            LOGGER.error('Error event %r, %r', events, error)
            self._handle_error(error)

        if events & self.WRITE:
            self._handle_write()
            self._manage_event_state()

    def _handle_read(self):
        """Read from the socket and call our on_data_available with the data."""
        try:
            if self.params.ssl:
                data = self.socket.read(self._buffer_size)
            else:
                data = self.socket.recv(self._buffer_size)
        except socket.timeout:
            raise
        except socket.error, error:
            return self._handle_error(error)

        # Empty data, should disconnect
        if not data or data == 0:
            LOGGER.error('Read empty data, calling disconnect')
            return self._adapter_disconnect()

        # Pass the data into our top level frame dispatching method
        self._on_data_available(data)
        return len(data)

    def _handle_write(self):
        """Handle any outbound buffer writes that need to take place."""
        if not self.write_buffer:
            self.write_buffer = self.outbound_buffer.read(self._buffer_size)
        try:
            bytes_written = self.socket.send(self.write_buffer)
        except socket.timeout:
            raise
        except socket.error, error:
            return self._handle_error(error)

        # Remove the content from our output buffer
        self.outbound_buffer.consume(bytes_written)
        if self.outbound_buffer.size:
            LOGGER.debug("Outbound buffer size: %i", self.outbound_buffer.size)

        if bytes_written:
            self.write_buffer = None
            return bytes_written

    def _init_connection_state(self):
        """Initialize or reset all of our internal state variables for a given
        connection. If we disconnect and reconnect, all of our state needs to
        be wiped.

        """
        super(BaseConnection, self)._init_connection_state()
        self.fd = None
        self.ioloop = None
        self.base_events = self.READ | self.ERROR
        self.event_state = self.base_events
        self.socket = None
        self.write_buffer = None

    def _manage_event_state(self):
        """Manage the bitmask for reading/writing/error which is used by the
        io/event handler to specify when there is an event such as a read or
        write.

        """
        if self.outbound_buffer.size:
            if not self.event_state & self.WRITE:
                self.event_state |= self.WRITE
                self.ioloop.update_handler(self.socket.fileno(),
                                           self.event_state)
        elif self.event_state & self.WRITE:
            self.event_state = self.base_events
            self.ioloop.update_handler(self.socket.fileno(), self.event_state)

    def _wrap_socket(self, sock):
        """Wrap the socket for connecting over SSL.

        :rtype: ssl.SSLSocket

        """
        return ssl.wrap_socket(sock,
                               do_handshake_on_connect=self.DO_HANDSHAKE,
                               **self.params.ssl_options)<|MERGE_RESOLUTION|>--- conflicted
+++ resolved
@@ -119,20 +119,9 @@
         raise exceptions.AMQPConnectionError(self.params.connection_attempts *
                                              self.params.retry_delay)
 
-<<<<<<< HEAD
     def _adapter_disconnect(self, ioloop_stop=True):
-        """
-        Called if we are forced to disconnect for some reason from Connection.
-        """
-        # Remove from the IOLoop
+        """Invoked if the connection is being told to disconnect"""
         if ioloop_stop:
-            self.ioloop.stop()
-
-        # Close our socket
-=======
-    def _adapter_disconnect(self):
-        """Invoked if the connection is being told to disconnect"""
->>>>>>> bb2236b4
         self.socket.shutdown(socket.SHUT_RDWR)
         self._check_state_on_disconnect()
         self._handle_ioloop_stop()
@@ -177,10 +166,6 @@
     def _do_ssl_handshake(self):
         """Perform SSL handshaking, copied from python stdlib test_ssl.py.
 
-<<<<<<< HEAD
-    def _handle_disconnect(self, ioloop_stop=True):
-=======
->>>>>>> bb2236b4
         """
         if not self.DO_HANDSHAKE:
             return
@@ -206,11 +191,6 @@
         :rtype: int
 
         """
-<<<<<<< HEAD
-        # Remove from the IOLoop
-        if ioloop_stop:
-            self.ioloop.stop()
-=======
         if not error_value:
             return None
         if hasattr(error_value, 'errno'):  # Python >= 2.6
@@ -218,7 +198,6 @@
         elif error_value is not None:
             return error_value[0]  # Python <= 2.5
         return None
->>>>>>> bb2236b4
 
     def _flush_outbound(self):
         """Call the state manager who will figure out that we need to write."""
@@ -235,19 +214,9 @@
         should be stopped or not.
 
         """
-<<<<<<< HEAD
-
-        error_code = None
-
-        # Handle version differences in Python
-        if hasattr(error, 'errno'):  # Python >= 2.6
-            error_code = error.errno
-        elif error is not None:
-            error_code = error[0]  # Python <= 2.5
-=======
         if self.stop_ioloop_on_close and self.ioloop:
             self.ioloop.stop()
->>>>>>> bb2236b4
+
         else:
             LOGGER.warning('Connection is closed but not stopping IOLoop')
 
@@ -272,18 +241,8 @@
 
         # Socket is closed, so lets just go to our handle_close method
         elif error_code in (errno.EBADF, errno.ECONNABORTED):
-<<<<<<< HEAD
-            log.error("%s: Socket is closed",
-                    self.__class__.__name__)
-            return
-
-        elif self.parameters.ssl and isinstance(error, ssl.SSLError):
-            # SSL socket operation needs to be retried
-            if error_code in (ssl.SSL_ERROR_WANT_READ,
-                               ssl.SSL_ERROR_WANT_WRITE):
-                return None
-=======
             LOGGER.error("Socket is closed")
+            return
 
         elif self.params.ssl and isinstance(error_value, ssl.SSLError):
 
@@ -291,7 +250,6 @@
                 self.event_state = self.READ
             elif error_value.args[0] == ssl.SSL_ERROR_WANT_WRITE:
                 self.event_state = self.WRITE
->>>>>>> bb2236b4
             else:
                 LOGGER.error("SSL Socket error on fd %d: %r",
                              self.socket.fileno(), error_value)
