--- conflicted
+++ resolved
@@ -187,12 +187,9 @@
             tag = 'ctag' + str(self.next_consumer_tag)
             self.next_consumer_tag += 1
 
-<<<<<<< HEAD
-=======
         if tag in self.callbacks:
             raise DuplicateConsumerTag(tag)
 
->>>>>>> c062873f
         self.callbacks[tag] = consumer
         return self.handler._rpc(spec.Basic.Consume(queue = queue,
                                                     consumer_tag = tag,
